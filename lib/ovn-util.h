--- conflicted
+++ resolved
@@ -95,7 +95,6 @@
                                uint8_t table_id, const char *pipeline,
                                uint16_t priority,
                                const char *match, const char *actions);
-<<<<<<< HEAD
 
 void ip_address_and_port_from_lb_key(const char *key, char **ip_address,
                                      uint16_t *port, int *addr_family);
@@ -106,7 +105,6 @@
 #endif
 
 
-=======
 bool datapath_is_switch(const struct sbrec_datapath_binding *);
 
 #define OVN_MAX_DP_KEY ((1u << 24) - 1)
@@ -123,5 +121,4 @@
                             uint32_t max, uint32_t *hint);
 
 char *ovn_chassis_redirect_name(const char *port_name);
->>>>>>> 94ed4f6b
 #endif